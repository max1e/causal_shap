--- conflicted
+++ resolved
@@ -30,13 +30,9 @@
     shap.summary_plot(np.random.randn(20, 5), np.random.randn(20, 5), plot_type="violin", show=False)
 
 def test_random_summary_layered_violin_with_data():
-<<<<<<< HEAD
     with warnings.catch_warnings():
         warnings.simplefilter("ignore")
         shap.summary_plot(np.random.randn(20, 5), np.random.randn(20, 5), plot_type="layered_violin", show=False)
-=======
-    shap.summary_plot(np.random.randn(20, 5), np.random.randn(20, 5), plot_type="layered_violin", show=False)
 
 def test_random_summary_with_log_scale():
-    shap.summary_plot(np.random.randn(20, 5), use_log_scale=True, show=False)
->>>>>>> f3369c70
+    shap.summary_plot(np.random.randn(20, 5), use_log_scale=True, show=False)